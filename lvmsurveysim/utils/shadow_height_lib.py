--- conflicted
+++ resolved
@@ -168,10 +168,6 @@
         if mask is None:
             mask = np.full(len(self.pointing_unit_vectors), True)
 
-<<<<<<< HEAD
-=======
-    def solve_for_height(self, unit=u.km):
->>>>>>> 18db02d0
         self.dist = np.full(len(self.a), np.nan)
         dist_b1 = np.full(len(self.a), np.nan)
         dist_b2 = np.full(len(self.a), np.nan)
